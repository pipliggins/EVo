--- conflicted
+++ resolved
@@ -17,11 +17,6 @@
 
 .venv
 
-<<<<<<< HEAD
-Output/*
-
-.DS_Store
-=======
 outputs/*
 
 # sphinx docs
@@ -29,5 +24,4 @@
 
 .DS_Store
 .ruff_cache
-.pytest_cache/
->>>>>>> edb3025f
+.pytest_cache/