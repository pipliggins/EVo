#use glob syntax

#use glob syntax

syntax: glob

.idea/workspace.xml
.idea/tasks.xml
.idea/dictionaries
.idea/vcs.xml
.idea/jsLibraryMappings.xml
<<<<<<< HEAD
=======
*.egg-info
>>>>>>> 8c0c952a

__pycache__/

.vscode

.venv

Output/*
evo/Output/*

<<<<<<< HEAD
.venv

evo/Output/*

# sphinx docs
docs/_build/
=======
# sphinx docs
docs/_build/

.DS_Store
.ruff_cache
>>>>>>> 8c0c952a
<|MERGE_RESOLUTION|>--- conflicted
+++ resolved
@@ -9,10 +9,7 @@
 .idea/dictionaries
 .idea/vcs.xml
 .idea/jsLibraryMappings.xml
-<<<<<<< HEAD
-=======
 *.egg-info
->>>>>>> 8c0c952a
 
 __pycache__/
 
@@ -20,20 +17,10 @@
 
 .venv
 
-Output/*
-evo/Output/*
-
-<<<<<<< HEAD
-.venv
-
 evo/Output/*
 
 # sphinx docs
 docs/_build/
-=======
-# sphinx docs
-docs/_build/
 
 .DS_Store
-.ruff_cache
->>>>>>> 8c0c952a
+.ruff_cache