--- conflicted
+++ resolved
@@ -335,15 +335,8 @@
             )
 
             answer = query_yes_no(
-<<<<<<< HEAD
-                (
-                    "Would you like to proceed with the atomic mass set, setting all "
-                    "fugacities and melt contents to False?"
-                ),
-=======
                 "Would you like to proceed with the atomic mass set, "
                 "setting all fugacities and melt contents to False?",
->>>>>>> 3829b4a8
                 default="yes",
             )
 
@@ -568,7 +561,7 @@
     elif run.GAS_SYS == "COHS" or run.GAS_SYS == "COHSN":
         if run.WTCO2_SET is True or run.GRAPHITE_SATURATED is True:
             C = True
-        else :
+        else:
             C = False
 
         lst = [run.WTH2O_SET, C, run.SULFUR_SET, sys.FO2]
